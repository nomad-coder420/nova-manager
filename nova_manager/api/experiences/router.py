from typing import List, Optional, Dict, Any
from uuid import UUID as UUIDType
from fastapi import APIRouter, Depends, HTTPException, Query
from sqlalchemy.orm import Session
<<<<<<< HEAD
=======
from sqlalchemy.exc import IntegrityError
from datetime import datetime
from fastapi import Depends
from nova_manager.components.auth.dependencies import RoleRequired
from nova_manager.components.auth.enums import AppRole
>>>>>>> 902b91f3

from nova_manager.api.experiences.request_response import (
    ExperienceDetailedResponse,
    ExperienceFeatureResponse,
    ExperienceListResponse,
)
from nova_manager.components.experiences.crud import (
    ExperienceFeaturesCRUD,
    ExperiencesCRUD,
)
from nova_manager.database.session import get_db

router = APIRouter()


<<<<<<< HEAD
@router.get("/", response_model=List[ExperienceListResponse])
=======
@router.post(
    "/",
    response_model=ExperienceResponse,
    dependencies=[Depends(RoleRequired([
        AppRole.ANALYST, AppRole.DEVELOPER, AppRole.ADMIN, AppRole.OWNER
    ]))]
)
async def create_experience(
    experience_data: ExperienceCreate, db: Session = Depends(get_db)
):
    """Create a new experience with selected feature flags"""
    experiences_crud = ExperiencesCRUD(db)
    feature_flags_crud = FeatureFlagsCRUD(db)

    # Check if name already exists
    existing = experiences_crud.get_by_name(
        name=experience_data.name,
        organisation_id=experience_data.organisation_id,
        app_id=experience_data.app_id,
    )
    if existing:
        raise HTTPException(
            status_code=400,
            detail=f"Experience '{experience_data.name}' already exists",
        )

        # Validate selected objects exist
    if not experience_data.selected_objects:
        raise HTTPException(
            status_code=400, detail="At least one object must be selected"
        )

    # Get feature flags for validation using CRUD method
    feature_flags = feature_flags_crud.get_flags_by_pids(
        experience_data.selected_objects
    )

    # Check if all requested feature flags exist
    found_flag_ids = {flag.pid: flag for flag in feature_flags}

    for flag_id in experience_data.selected_objects:
        flag = found_flag_ids.get(flag_id)

        if not flag:
            raise HTTPException(
                status_code=400,
                detail=f"Feature flag not found: {flag_id}",
            )

        if flag.experience_id:
            raise HTTPException(
                status_code=400,
                detail=f"Feature flag already assigned to other experience: {flag.pid}",
            )

    # Create experience using CRUD method
    experience = experiences_crud.create(
        {
            "name": experience_data.name,
            "description": experience_data.description,
            "status": experience_data.status,
            "organisation_id": experience_data.organisation_id,
            "app_id": experience_data.app_id,
        }
    )

    # Bulk assign feature flags to experience using CRUD method
    feature_flags_crud.bulk_assign_experience(experience.pid, feature_flags)

    return experience


@router.get(
    "/",
    response_model=List[ExperienceListResponse],
    dependencies=[Depends(RoleRequired([
        AppRole.VIEWER, AppRole.ANALYST, AppRole.DEVELOPER, AppRole.ADMIN, AppRole.OWNER
    ]))]
)
>>>>>>> 902b91f3
async def list_experiences(
    organisation_id: str = Query(...),
    app_id: str = Query(...),
    status: Optional[str] = Query(None, description="Filter by status"),
    search: Optional[str] = Query(
        None, description="Search experiences by name or description"
    ),
    order_by: str = Query(
        "created_at", description="Order by field (created_at, name, status)"
    ),
    order_direction: str = Query("desc", description="Order direction (asc, desc)"),
    skip: int = Query(0, ge=0),
    limit: int = Query(100, ge=1, le=1000),
    db: Session = Depends(get_db),
):
    """List experiences with filtering, search, and pagination"""
    experiences_crud = ExperiencesCRUD(db)

    if search:
        experiences = experiences_crud.search_experiences(
            organisation_id=organisation_id,
            app_id=app_id,
            search_term=search,
            skip=skip,
            limit=limit,
        )
    else:
        experiences = experiences_crud.get_multi_by_org(
            organisation_id=organisation_id,
            app_id=app_id,
            skip=skip,
            limit=limit,
            status=status,
            order_by=order_by,
            order_direction=order_direction,
        )

    return experiences


@router.get(
    "/{experience_pid}/",
    response_model=ExperienceDetailedResponse,
    dependencies=[Depends(RoleRequired([
        AppRole.VIEWER, AppRole.ANALYST, AppRole.DEVELOPER, AppRole.ADMIN, AppRole.OWNER
    ]))]
)
async def get_experience(experience_pid: UUIDType, db: Session = Depends(get_db)):
    """Get experience by ID with full details"""
    experiences_crud = ExperiencesCRUD(db)
    experience = experiences_crud.get_with_full_details(experience_pid)

    if not experience:
        raise HTTPException(status_code=404, detail="Experience not found")

<<<<<<< HEAD
    return experience


=======
    feature_flags = experience.feature_flags
    personalisations = experience.personalisations
    experience_segments = experience.experience_segments

    return ExperienceDetailedResponse(
        pid=experience.pid,
        name=experience.name,
        description=experience.description,
        status=experience.status,
        created_at=experience.created_at,
        modified_at=experience.modified_at,
        feature_flags=feature_flags,
        personalisations=personalisations,
        experience_segments=experience_segments,
        feature_flags_count=len(feature_flags),
        personalisations_count=len(personalisations),
        segments_count=len(experience_segments),
    )


@router.put(
    "/{experience_pid}/",
    response_model=ExperienceResponse,
    dependencies=[Depends(RoleRequired([
        AppRole.ANALYST, AppRole.DEVELOPER, AppRole.ADMIN, AppRole.OWNER
    ]))]
)
async def update_experience(
    experience_pid: UUIDType,
    experience_update: ExperienceUpdate,
    db: Session = Depends(get_db),
):
    """Update experience"""
    experiences_crud = ExperiencesCRUD(db)
    experience = experiences_crud.get_by_pid(experience_pid)

    if not experience:
        raise HTTPException(status_code=404, detail="Experience not found")

    # Check name uniqueness if name is being updated
    if experience_update.name and experience_update.name != experience.name:
        existing = experiences_crud.get_by_name(
            name=experience_update.name,
            organisation_id=experience.organisation_id,
            app_id=experience.app_id,
        )
        if existing:
            raise HTTPException(
                status_code=400,
                detail=f"Experience '{experience_update.name}' already exists",
            )

    # Update other fields
    update_data = experience_update.model_dump(exclude_unset=True)
    if update_data:
        experience = experiences_crud.update(db_obj=experience, obj_in=update_data)

    return experience


@router.put(
    "/{experience_pid}/status/",
    response_model=ExperienceResponse,
    dependencies=[Depends(RoleRequired([
        AppRole.ANALYST, AppRole.DEVELOPER, AppRole.ADMIN, AppRole.OWNER
    ]))]
)
async def update_experience_status(
    experience_pid: UUIDType,
    status_update: ExperienceStatusUpdate,
    db: Session = Depends(get_db),
):
    """Update experience status"""
    experiences_crud = ExperiencesCRUD(db)
    experience = experiences_crud.update_status(experience_pid, status_update.status)

    if not experience:
        raise HTTPException(status_code=404, detail="Experience not found")

    return experience


@router.post(
    "/{experience_pid}/clone/",
    response_model=ExperienceResponse,
    dependencies=[Depends(RoleRequired([
        AppRole.ANALYST, AppRole.DEVELOPER, AppRole.ADMIN, AppRole.OWNER
    ]))]
)
async def clone_experience(
    experience_pid: UUIDType,
    clone_data: ExperienceClone,
    db: Session = Depends(get_db),
):
    """Clone an existing experience"""
    experiences_crud = ExperiencesCRUD(db)

    # Check if new name already exists
    if clone_data.name:
        # Get original experience to check org/app context
        original = experiences_crud.get_by_pid(experience_pid)
        if not original:
            raise HTTPException(status_code=404, detail="Source experience not found")

        existing = experiences_crud.get_by_name(
            name=clone_data.name,
            organisation_id=original.organisation_id,
            app_id=original.app_id,
        )
        if existing:
            raise HTTPException(
                status_code=400,
                detail=f"Experience '{clone_data.name}' already exists",
            )

    cloned_experience = experiences_crud.clone_experience(
        source_pid=experience_pid,
        new_name=clone_data.name,
        new_description=clone_data.description,
    )

    if not cloned_experience:
        raise HTTPException(status_code=404, detail="Source experience not found")

    return cloned_experience


# Personalisation endpoints
@router.post(
    "/{experience_pid}/personalisations/",
    response_model=PersonalisationDetailedResponse,
)
async def create_personalisation(
    experience_pid: UUIDType,
    personalisation_data: PersonalisationCreate,
    db: Session = Depends(get_db),
):
    """Create a new personalisation for an experience"""
    experiences_crud = ExperiencesCRUD(db)
    personalisations_crud = PersonalisationsCRUD(db)
    feature_flags_crud = FeatureFlagsCRUD(db)

    # Validate experience exists
    experience = experiences_crud.get_by_pid(experience_pid)
    if not experience:
        raise HTTPException(status_code=404, detail="Experience not found")

    # Check if personalisation name already exists in this experience
    existing = personalisations_crud.get_by_name(
        name=personalisation_data.name,
        experience_id=experience_pid,
    )
    if existing:
        raise HTTPException(
            status_code=400,
            detail=f"Personalisation '{personalisation_data.name}' already exists in this experience",
        )

    # Validate that all feature flags exist and belong to this experience
    feature_flag_ids = {variant.feature_id for variant in personalisation_data.variants}
    feature_flags = feature_flags_crud.get_flags_by_pids(list(feature_flag_ids))

    # Check if all feature flags exist and belong to this experience
    found_flags = {flag.pid: flag for flag in feature_flags}
    for variant in personalisation_data.variants:
        if variant.feature_id not in found_flags:
            raise HTTPException(
                status_code=400,
                detail=f"Feature flag not found: {variant.feature_id}",
            )

        flag = found_flags[variant.feature_id]
        if flag.experience_id != experience_pid:
            raise HTTPException(
                status_code=400,
                detail=f"Feature flag {variant.feature_id} does not belong to this experience",
            )

    # Create personalisation with variants
    personalisation = personalisations_crud.create_personalisation_with_variants(
        personalisation_data
    )

    return personalisation


>>>>>>> 902b91f3
@router.get(
    "/{experience_pid}/features/", response_model=List[ExperienceFeatureResponse]
)
async def get_experience_features(
    experience_pid: UUIDType, db: Session = Depends(get_db)
):
    """Get features for a specific experience"""
    experience_features_crud = ExperienceFeaturesCRUD(db)

    # Get experience with feature flags
    experience_features = experience_features_crud.get_experience_features(
        experience_pid
    )

    return experience_features<|MERGE_RESOLUTION|>--- conflicted
+++ resolved
@@ -2,14 +2,11 @@
 from uuid import UUID as UUIDType
 from fastapi import APIRouter, Depends, HTTPException, Query
 from sqlalchemy.orm import Session
-<<<<<<< HEAD
-=======
 from sqlalchemy.exc import IntegrityError
 from datetime import datetime
 from fastapi import Depends
 from nova_manager.components.auth.dependencies import RoleRequired
 from nova_manager.components.auth.enums import AppRole
->>>>>>> 902b91f3
 
 from nova_manager.api.experiences.request_response import (
     ExperienceDetailedResponse,
@@ -25,81 +22,6 @@
 router = APIRouter()
 
 
-<<<<<<< HEAD
-@router.get("/", response_model=List[ExperienceListResponse])
-=======
-@router.post(
-    "/",
-    response_model=ExperienceResponse,
-    dependencies=[Depends(RoleRequired([
-        AppRole.ANALYST, AppRole.DEVELOPER, AppRole.ADMIN, AppRole.OWNER
-    ]))]
-)
-async def create_experience(
-    experience_data: ExperienceCreate, db: Session = Depends(get_db)
-):
-    """Create a new experience with selected feature flags"""
-    experiences_crud = ExperiencesCRUD(db)
-    feature_flags_crud = FeatureFlagsCRUD(db)
-
-    # Check if name already exists
-    existing = experiences_crud.get_by_name(
-        name=experience_data.name,
-        organisation_id=experience_data.organisation_id,
-        app_id=experience_data.app_id,
-    )
-    if existing:
-        raise HTTPException(
-            status_code=400,
-            detail=f"Experience '{experience_data.name}' already exists",
-        )
-
-        # Validate selected objects exist
-    if not experience_data.selected_objects:
-        raise HTTPException(
-            status_code=400, detail="At least one object must be selected"
-        )
-
-    # Get feature flags for validation using CRUD method
-    feature_flags = feature_flags_crud.get_flags_by_pids(
-        experience_data.selected_objects
-    )
-
-    # Check if all requested feature flags exist
-    found_flag_ids = {flag.pid: flag for flag in feature_flags}
-
-    for flag_id in experience_data.selected_objects:
-        flag = found_flag_ids.get(flag_id)
-
-        if not flag:
-            raise HTTPException(
-                status_code=400,
-                detail=f"Feature flag not found: {flag_id}",
-            )
-
-        if flag.experience_id:
-            raise HTTPException(
-                status_code=400,
-                detail=f"Feature flag already assigned to other experience: {flag.pid}",
-            )
-
-    # Create experience using CRUD method
-    experience = experiences_crud.create(
-        {
-            "name": experience_data.name,
-            "description": experience_data.description,
-            "status": experience_data.status,
-            "organisation_id": experience_data.organisation_id,
-            "app_id": experience_data.app_id,
-        }
-    )
-
-    # Bulk assign feature flags to experience using CRUD method
-    feature_flags_crud.bulk_assign_experience(experience.pid, feature_flags)
-
-    return experience
-
-
 @router.get(
     "/",
     response_model=List[ExperienceListResponse],
@@ -107,7 +29,6 @@
         AppRole.VIEWER, AppRole.ANALYST, AppRole.DEVELOPER, AppRole.ADMIN, AppRole.OWNER
     ]))]
 )
->>>>>>> 902b91f3
 async def list_experiences(
     organisation_id: str = Query(...),
     app_id: str = Query(...),
@@ -148,13 +69,7 @@
     return experiences
 
 
-@router.get(
-    "/{experience_pid}/",
-    response_model=ExperienceDetailedResponse,
-    dependencies=[Depends(RoleRequired([
-        AppRole.VIEWER, AppRole.ANALYST, AppRole.DEVELOPER, AppRole.ADMIN, AppRole.OWNER
-    ]))]
-)
+@router.get("/{experience_pid}/", response_model=ExperienceDetailedResponse)
 async def get_experience(experience_pid: UUIDType, db: Session = Depends(get_db)):
     """Get experience by ID with full details"""
     experiences_crud = ExperiencesCRUD(db)
@@ -163,198 +78,9 @@
     if not experience:
         raise HTTPException(status_code=404, detail="Experience not found")
 
-<<<<<<< HEAD
     return experience
 
 
-=======
-    feature_flags = experience.feature_flags
-    personalisations = experience.personalisations
-    experience_segments = experience.experience_segments
-
-    return ExperienceDetailedResponse(
-        pid=experience.pid,
-        name=experience.name,
-        description=experience.description,
-        status=experience.status,
-        created_at=experience.created_at,
-        modified_at=experience.modified_at,
-        feature_flags=feature_flags,
-        personalisations=personalisations,
-        experience_segments=experience_segments,
-        feature_flags_count=len(feature_flags),
-        personalisations_count=len(personalisations),
-        segments_count=len(experience_segments),
-    )
-
-
-@router.put(
-    "/{experience_pid}/",
-    response_model=ExperienceResponse,
-    dependencies=[Depends(RoleRequired([
-        AppRole.ANALYST, AppRole.DEVELOPER, AppRole.ADMIN, AppRole.OWNER
-    ]))]
-)
-async def update_experience(
-    experience_pid: UUIDType,
-    experience_update: ExperienceUpdate,
-    db: Session = Depends(get_db),
-):
-    """Update experience"""
-    experiences_crud = ExperiencesCRUD(db)
-    experience = experiences_crud.get_by_pid(experience_pid)
-
-    if not experience:
-        raise HTTPException(status_code=404, detail="Experience not found")
-
-    # Check name uniqueness if name is being updated
-    if experience_update.name and experience_update.name != experience.name:
-        existing = experiences_crud.get_by_name(
-            name=experience_update.name,
-            organisation_id=experience.organisation_id,
-            app_id=experience.app_id,
-        )
-        if existing:
-            raise HTTPException(
-                status_code=400,
-                detail=f"Experience '{experience_update.name}' already exists",
-            )
-
-    # Update other fields
-    update_data = experience_update.model_dump(exclude_unset=True)
-    if update_data:
-        experience = experiences_crud.update(db_obj=experience, obj_in=update_data)
-
-    return experience
-
-
-@router.put(
-    "/{experience_pid}/status/",
-    response_model=ExperienceResponse,
-    dependencies=[Depends(RoleRequired([
-        AppRole.ANALYST, AppRole.DEVELOPER, AppRole.ADMIN, AppRole.OWNER
-    ]))]
-)
-async def update_experience_status(
-    experience_pid: UUIDType,
-    status_update: ExperienceStatusUpdate,
-    db: Session = Depends(get_db),
-):
-    """Update experience status"""
-    experiences_crud = ExperiencesCRUD(db)
-    experience = experiences_crud.update_status(experience_pid, status_update.status)
-
-    if not experience:
-        raise HTTPException(status_code=404, detail="Experience not found")
-
-    return experience
-
-
-@router.post(
-    "/{experience_pid}/clone/",
-    response_model=ExperienceResponse,
-    dependencies=[Depends(RoleRequired([
-        AppRole.ANALYST, AppRole.DEVELOPER, AppRole.ADMIN, AppRole.OWNER
-    ]))]
-)
-async def clone_experience(
-    experience_pid: UUIDType,
-    clone_data: ExperienceClone,
-    db: Session = Depends(get_db),
-):
-    """Clone an existing experience"""
-    experiences_crud = ExperiencesCRUD(db)
-
-    # Check if new name already exists
-    if clone_data.name:
-        # Get original experience to check org/app context
-        original = experiences_crud.get_by_pid(experience_pid)
-        if not original:
-            raise HTTPException(status_code=404, detail="Source experience not found")
-
-        existing = experiences_crud.get_by_name(
-            name=clone_data.name,
-            organisation_id=original.organisation_id,
-            app_id=original.app_id,
-        )
-        if existing:
-            raise HTTPException(
-                status_code=400,
-                detail=f"Experience '{clone_data.name}' already exists",
-            )
-
-    cloned_experience = experiences_crud.clone_experience(
-        source_pid=experience_pid,
-        new_name=clone_data.name,
-        new_description=clone_data.description,
-    )
-
-    if not cloned_experience:
-        raise HTTPException(status_code=404, detail="Source experience not found")
-
-    return cloned_experience
-
-
-# Personalisation endpoints
-@router.post(
-    "/{experience_pid}/personalisations/",
-    response_model=PersonalisationDetailedResponse,
-)
-async def create_personalisation(
-    experience_pid: UUIDType,
-    personalisation_data: PersonalisationCreate,
-    db: Session = Depends(get_db),
-):
-    """Create a new personalisation for an experience"""
-    experiences_crud = ExperiencesCRUD(db)
-    personalisations_crud = PersonalisationsCRUD(db)
-    feature_flags_crud = FeatureFlagsCRUD(db)
-
-    # Validate experience exists
-    experience = experiences_crud.get_by_pid(experience_pid)
-    if not experience:
-        raise HTTPException(status_code=404, detail="Experience not found")
-
-    # Check if personalisation name already exists in this experience
-    existing = personalisations_crud.get_by_name(
-        name=personalisation_data.name,
-        experience_id=experience_pid,
-    )
-    if existing:
-        raise HTTPException(
-            status_code=400,
-            detail=f"Personalisation '{personalisation_data.name}' already exists in this experience",
-        )
-
-    # Validate that all feature flags exist and belong to this experience
-    feature_flag_ids = {variant.feature_id for variant in personalisation_data.variants}
-    feature_flags = feature_flags_crud.get_flags_by_pids(list(feature_flag_ids))
-
-    # Check if all feature flags exist and belong to this experience
-    found_flags = {flag.pid: flag for flag in feature_flags}
-    for variant in personalisation_data.variants:
-        if variant.feature_id not in found_flags:
-            raise HTTPException(
-                status_code=400,
-                detail=f"Feature flag not found: {variant.feature_id}",
-            )
-
-        flag = found_flags[variant.feature_id]
-        if flag.experience_id != experience_pid:
-            raise HTTPException(
-                status_code=400,
-                detail=f"Feature flag {variant.feature_id} does not belong to this experience",
-            )
-
-    # Create personalisation with variants
-    personalisation = personalisations_crud.create_personalisation_with_variants(
-        personalisation_data
-    )
-
-    return personalisation
-
-
->>>>>>> 902b91f3
 @router.get(
     "/{experience_pid}/features/", response_model=List[ExperienceFeatureResponse]
 )
